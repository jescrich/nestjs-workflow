**/dist
**/node_modules
dist
**.tsbuildinfo
.DS_Store
*.js
**.d.ts
*.js.map
<<<<<<< HEAD
.kiro
=======
node_modules
>>>>>>> 0967bbd8
<|MERGE_RESOLUTION|>--- conflicted
+++ resolved
@@ -1,13 +1,10 @@
 **/dist
 **/node_modules
 dist
+node_modules
 **.tsbuildinfo
 .DS_Store
 *.js
 **.d.ts
 *.js.map
-<<<<<<< HEAD
-.kiro
-=======
-node_modules
->>>>>>> 0967bbd8
+.kiro